import enum

# Fips code chosen for all unknown fips values.
# TODO: This should maybe be unique per state.
UNKNOWN_FIPS = "99999"


class Intervention(enum.Enum):
    NO_INTERVENTION = 0
    FLATTEN = 1
    # FULL_CONTAINMENT = 2 # you are cancelled
    SOCIAL_DISTANCING = 3
    CURRENT = 4  # look at what the state is and get the file for that

    @classmethod
    def from_str(cls, label):
        if label == "shelter_in_place":
            return cls.FLATTEN
        elif label == "social_distancing":
            return cls.SOCIAL_DISTANCING
<<<<<<< HEAD
        else: 
=======
        elif label == "lockdown":
            return cls.FULL_CONTAINMENT
        else:
>>>>>>> de154547
            return cls.NO_INTERVENTION<|MERGE_RESOLUTION|>--- conflicted
+++ resolved
@@ -18,11 +18,5 @@
             return cls.FLATTEN
         elif label == "social_distancing":
             return cls.SOCIAL_DISTANCING
-<<<<<<< HEAD
-        else: 
-=======
-        elif label == "lockdown":
-            return cls.FULL_CONTAINMENT
         else:
->>>>>>> de154547
             return cls.NO_INTERVENTION