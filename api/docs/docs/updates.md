---
id: updates
title: API Updates
sidebar_label: API Updates
description: Updates to the Covid Act Now API.
---

Updates to the API will be reflected here.

<<<<<<< HEAD
=======
### Link to Covid Act Now website
_Added on 2020-12-03_

Each region now includes a field `url` that points to the Covid Act Now location page
for that region.

>>>>>>> 237bee15
### Upcoming risk level update
_Added on 2020-12-01_

We modified our risk levels to include a 5th level on
[covidactnow.org](https://covidactnow.org) for locations experiencing a
severe outbreak. On **Monday, December 7th** we will be updating the risk levels
in the API to reflect this.

If you have any code depending on 4 risk levels, you will need to update
it to include the fifth risk level.

This change directly affects the fields `riskLevels.overall` and `riskLevels.caseDensity`.

```diff
RiskLevel:
    LOW = 0
    MEDIUM = 1
    HIGH = 2
    CRITICAL = 3
    UNKNOWN = 4
+   EXTREME = 5
```

If you would like to include the new risk level right now to reflect what
is currently on [covidactnow.org](https://covidactnow.org), you can do so by
classifying both `overall` and `caseDensity` risk as extreme for any location
where `actuals.casesDensity > 75`.

### Query by CBSA
_Added on 2020-11-09_

We added [core-based statistical area](https://en.wikipedia.org/wiki/Core-based_statistical_area)
endpoints to the API.

You can now view results aggregated by CBSA:
```bash
# Aggregate CBSA data
https://api.covidactnow.org/latest/v2/cbsas.json?apiKey={apiKey}
https://api.covidactnow.org/latest/v2/cbsas.timeseries.json?apiKey={apiKey}
https://api.covidactnow.org/latest/v2/cbsas.csv?apiKey={apiKey}
https://api.covidactnow.org/latest/v2/cbsas.timeseries.csv?apiKey={apiKey}

# Individual CBSAs
https://api.covidactnow.org/latest/v2/cbsa/{cbsa_code}.json?apiKey={apiKey}
https://api.covidactnow.org/latest/v2/cbsa/{cbsa_code}.timeseries.json?apiKey={apiKey}
```

Read the [CBSA API Documentation](/api#tag/CBSA-Data) to learn more.

### Increase county test positivity coverage
_Added on 2020-11-04_

We increased our test positivity coverage for counties by adding in data
from U.S. Department of Health & Human Services as aggregated by the
Centers for Medicare & Medicaid Services. See our [data sources](https://docs.google.com/presentation/d/1XmKCBWYZr9VQKFAdWh_D7pkpGGM_oR9cPjj-UrNdMJQ/edit#slide=id.ga721750846_35_117)
for more information.

### Add new cases field with outlier detection
_Added on 2020-10-29_

In addition to cumulative case counts, we added a `New Cases` field to all
`actuals` and `actualsTimeseries` values.  The `New Cases` field computes new
cases and applies outlier detection to remove erratic case values.  

### Add `locationId` field
_Added on 2020-10-27_

Adds a generic location ID used to represent regions.  Will allow for 
greater flexibility as we add more aggregation levels (such as country).

### Add `riskLevels`
_Added on 2020-10-15_

Added risk levels as seen on [covidactnow.org](https://covidactnow.org) to
the API.<|MERGE_RESOLUTION|>--- conflicted
+++ resolved
@@ -7,15 +7,13 @@
 
 Updates to the API will be reflected here.
 
-<<<<<<< HEAD
-=======
+
 ### Link to Covid Act Now website
 _Added on 2020-12-03_
 
 Each region now includes a field `url` that points to the Covid Act Now location page
 for that region.
 
->>>>>>> 237bee15
 ### Upcoming risk level update
 _Added on 2020-12-01_
 
@@ -78,12 +76,12 @@
 
 In addition to cumulative case counts, we added a `New Cases` field to all
 `actuals` and `actualsTimeseries` values.  The `New Cases` field computes new
-cases and applies outlier detection to remove erratic case values.  
+cases and applies outlier detection to remove erratic case values.
 
 ### Add `locationId` field
 _Added on 2020-10-27_
 
-Adds a generic location ID used to represent regions.  Will allow for 
+Adds a generic location ID used to represent regions.  Will allow for
 greater flexibility as we add more aggregation levels (such as country).
 
 ### Add `riskLevels`
