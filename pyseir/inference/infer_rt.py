--- conflicted
+++ resolved
@@ -512,9 +512,7 @@
         if plot and df_all is not None:
             plt.figure(figsize=(10, 6))
 
-<<<<<<< HEAD
             if "Rt_MAP_composite" in df_all:
-
                 plt.scatter(
                     df_all.index,
                     df_all["Rt_MAP_composite"],
@@ -527,29 +525,6 @@
             plt.hlines([1.0], *plt.xlim(), alpha=1, color="g")
             plt.hlines([1.1], *plt.xlim(), alpha=1, color="gold")
             plt.hlines([1.3], *plt.xlim(), alpha=1, color="r")
-=======
-            if 'Rt_ci5__new_deaths' in df_all:
-                plt.fill_between(df_all.index,  df_all['Rt_ci5__new_deaths'],  df_all['Rt_ci95__new_deaths'],
-                                 alpha=.2, color='firebrick')
-                plt.scatter(df_all.index, df_all['Rt_MAP__new_deaths'].shift(periods=shift_deaths),
-                            alpha=1, s=25, color='firebrick', label='New Deaths')
-
-            if 'Rt_ci5__new_cases' in df_all:
-                plt.fill_between(df_all.index, df_all['Rt_ci5__new_cases'], df_all['Rt_ci95__new_cases'],
-                                 alpha=.2, color='steelblue')
-                plt.scatter(df_all.index, df_all['Rt_MAP__new_cases'],
-                            alpha=1, s=25, color='steelblue', label='New Cases', marker='s')
-
-            if 'Rt_ci5__new_hospitalizations' in df_all:
-                plt.fill_between(df_all.index, df_all['Rt_ci5__new_hospitalizations'], df_all['Rt_ci95__new_hospitalizations'],
-                                 alpha=.4, color='darkseagreen')
-                plt.scatter(df_all.index, df_all['Rt_MAP__new_hospitalizations'],
-                            alpha=1, s=25, color='darkseagreen', label='New Hospitalizations', marker='d')
-
-            plt.hlines([1.0], *plt.xlim(), alpha=1, color='g')
-            plt.hlines([1.1], *plt.xlim(), alpha=1, color='gold')
-            plt.hlines([1.3], *plt.xlim(), alpha=1, color='r')
->>>>>>> 36049989
 
             if 'Rt_ci5__new_deaths' in df_all:
                 plt.fill_between(df_all.index,  df_all['Rt_ci5__new_deaths'],  df_all['Rt_ci95__new_deaths'],
