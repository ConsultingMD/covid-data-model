import math
import sys
from datetime import datetime, timedelta
import numpy as np
import logging
import pandas as pd
from scipy import stats as sps
from scipy import signal
from matplotlib import pyplot as plt
import us
import structlog

# from pyseir import load_data
from pyseir.load_data import (
    HospitalizationDataType,
    load_county_metadata,
    get_all_fips_codes_for_a_state,
)

from pyseir.utils import AggregationLevel, TimeseriesType
from pyseir.utils import get_run_artifact_path, RunArtifact
from pyseir.parameters.parameter_ensemble_generator import ParameterEnsembleGenerator
from structlog.threadlocal import bind_threadlocal, clear_threadlocal, merge_threadlocal
from structlog import configure
from enum import Enum
from pyseir.inference.infer_utils import LagMonitor

configure(processors=[merge_threadlocal, structlog.processors.KeyValueRenderer()])
log = structlog.get_logger(__name__)


class InferRtConstants:
    RNG_SEED = 42

    # Don't try to infer Rt for timeseries shorter than this
    MIN_TIMESERIES_LENGTH = 20

    # Settings for outlier removal
    LOCAL_LOOKBACK_WINDOW = 14
    Z_THRESHOLD = 10
    MIN_MEAN_TO_CONSIDER = 5

    # Window size used during smoothing of cases and deaths
    # Originally 14 but odd is better and larger avoids edges that drive R unrealistically
    COUNT_SMOOTHING_WINDOW_SIZE = 19

    # Infer Rt only using cases if True
    # Recommend True as deaths just confuse intepretability of Rt_eff and will muddy using its extrapolation
    DISABLE_DEATHS = False

    # Sets the default value for sigma before adustments
    # Recommend .03 (was .05 before when not adjusted) as adjustment moves up
    DEFAULT_PROCESS_SIGMA = 0.03

    # Scale sigma up as sqrt(SCALE_SIGMA_FROM_COUNT/current_count)
    # 5000 recommended
    SCALE_SIGMA_FROM_COUNT = 5000.0

    # Maximum increase (from DEFAULT_PROCESS_SIGMA) permitted for low counts
    # Recommend range 20. - 50. 30. appears to be best
    MAX_SCALING_OF_SIGMA = 1.0

    # Override min_cases and min_deaths with this value.
    # Recommend 1. - 5. range. 1. is allowing some counties to run that shouldn't (unphysical results)
    MIN_COUNTS_TO_INFER = 5.0
    # TODO really understand whether the min_cases and/or min_deaths compares to max, avg, or day to day counts

    # Correct for tail suppression due to case smoothing window converting from centered to lagging
    # as approach curren time
    CORRECT_TAIL_SUPRESSION = 0.75

    # Smooth RTeff (Rt_MAP_composite) to make less reactive in the short term while retaining long
    # term shape correctly.
    SMOOTH_RT_MAP_COMPOSITE = 1  # number of times to apply soothing
    RT_SMOOTHING_WINDOW_SIZE = 25  # also controls kernel_std

    # Minimum (half) width of confidence interval in composite Rt
    # Avoids too narrow values when averaging over timeseries that already have high confidence
    MIN_CONF_WIDTH = 0.1


# Small epsilon to prevent divide by 0 errors.
EPSILON = 1e-8


class RtInferenceEngine:
    """
    This class extends the analysis of Bettencourt et al to include mortality
    and hospitalization data in a pseudo-non-parametric inference of R_t.

    Parameters
    ----------
    fips: str
        State or County fips code
    window_size: int
        Size of the sliding Gaussian window to compute. Note that kernel std
        sets the width of the kernel weight.
    kernel_std: int
        Width of the Gaussian kernel.
    r_list: array-like
        Array of R_t to compute posteriors over. Doesn't really need to be
        configured.
    process_sigma: float
        Stdev of the process model. Increasing this allows for larger
        instant deltas in R_t, shrinking it smooths things, but allows for
        less rapid change. Can be interpreted as the std of the allowed
        shift in R_t day-to-day.
    ref_date:
        Reference date to compute from.
    confidence_intervals: list(float)
        Confidence interval to compute. 0.95 would be 90% credible
        intervals from 5% to 95%.
    min_cases: int
        Minimum number of cases required to run case level inference. These are
        very conservatively weak filters, but prevent cases of basically zero
        data from introducing pathological results.
    min_deaths: int
        Minimum number of deaths required to run death level inference.
    include_testing_correction: bool
        If True, include a correction for testing increases and decreases.
    """

    def __init__(
        self,
        fips,
        window_size=InferRtConstants.COUNT_SMOOTHING_WINDOW_SIZE,
        kernel_std=5,
        r_list=np.linspace(0, 10, 501),
        process_sigma=0.05,
        ref_date=datetime(year=2020, month=1, day=1),
        confidence_intervals=(0.68, 0.95),
        min_cases=5,
        min_deaths=100000,
        include_testing_correction=True,
        load_data_parent="pyseir",
        parameter_ensemble_generator_parent="pyseir.parameters",
        default_parameters=None,
    ):

        # Support injection of module that we use for loading data
        if "load_data" not in sys.modules:
            _temp = __import__(load_data_parent, globals(), locals(), ["load_data"], 0)
            self.load_data = _temp.load_data
        self.default_parameters = default_parameters

        np.random.seed(InferRtConstants.RNG_SEED)
        # Param Generation used for Xcor in align_time_series, has some stochastic FFT elements.
        self.fips = fips
        self.r_list = r_list
        self.window_size = window_size
        self.kernel_std = kernel_std
        self.process_sigma = process_sigma
        self.ref_date = ref_date
        self.confidence_intervals = confidence_intervals
        self.min_cases = min_cases
        self.min_deaths = min_deaths
        self.include_testing_correction = include_testing_correction

        # Because rounding is disabled we don't need high min_deaths, min_cases anymore
        self.min_cases = min(InferRtConstants.MIN_COUNTS_TO_INFER, self.min_cases)
        if not InferRtConstants.DISABLE_DEATHS:
            self.min_deaths = min(InferRtConstants.MIN_COUNTS_TO_INFER, self.min_deaths)

        if len(fips) == 2:  # State FIPS are 2 digits
            self.agg_level = AggregationLevel.STATE
            self.state_obj = us.states.lookup(self.fips)
            self.state = self.state_obj.name

            (
                self.times,
                self.observed_new_cases,
                self.observed_new_deaths,
            ) = self.load_data.load_new_case_data_by_state(
                self.state,
                self.ref_date,
                include_testing_correction=self.include_testing_correction,
            )
            self.times_raw_new_cases, self.raw_new_cases, _ = load_data.load_new_case_data_by_state(
                self.state, self.ref_date, False
            )

            (
                self.hospital_times,
                self.hospitalizations,
                self.hospitalization_data_type,
            ) = self.load_data.load_hospitalization_data_by_state(
                state=self.state_obj.abbr, t0=self.ref_date
            )
            self.display_name = self.state
        else:
            self.agg_level = AggregationLevel.COUNTY
            self.geo_metadata = load_county_metadata().set_index("fips").loc[fips].to_dict()
            self.state = self.geo_metadata["state"]
            self.state_obj = us.states.lookup(self.state)
            self.county = self.geo_metadata["county"]
            if self.county:
                self.display_name = self.county + ", " + self.state
            else:
                self.display_name = self.state

            (
                self.times,
                self.observed_new_cases,
                self.observed_new_deaths,
            ) = self.load_data.load_new_case_data_by_fips(
                self.fips,
                t0=self.ref_date,
                include_testing_correction=self.include_testing_correction,
            )
            self.times_raw_new_cases, self.raw_new_cases, _ = load_data.load_new_case_data_by_state(
                self.state, self.ref_date, False
            )
            (
                self.hospital_times,
                self.hospitalizations,
                self.hospitalization_data_type,
            ) = load_data.load_hospitalization_data(self.fips, t0=self.ref_date)

        self.case_dates = [ref_date + timedelta(days=int(t)) for t in self.times]
        self.raw_new_case_dates = [
            ref_date + timedelta(days=int(t)) for t in self.times_raw_new_cases
        ]
        if self.hospitalization_data_type:
            self.hospital_dates = [ref_date + timedelta(days=int(t)) for t in self.hospital_times]

        if self.default_parameters is None:
            self.default_parameters = ParameterEnsembleGenerator(
                fips=self.fips, N_samples=500, t_list=np.linspace(0, 365, 366)
            ).get_average_seir_parameters()

        # TODO This code should move out of infer_rt.py
        # Serial period = Incubation + 0.5 * Infections
        self.serial_period = (
            1 / self.default_parameters["sigma"] + 0.5 * 1 / self.default_parameters["delta"]
        )

        # TODO This code should be moved out of infer_rt.py
        # If we only receive current hospitalizations, we need to account for
        # the outflow to reconstruct new admissions.
        if self.hospitalization_data_type is HospitalizationDataType.CURRENT_HOSPITALIZATIONS:
            los_general = self.default_parameters["hospitalization_length_of_stay_general"]
            los_icu = self.default_parameters["hospitalization_length_of_stay_icu"]
            hosp_rate_general = self.default_parameters["hospitalization_rate_general"]
            hosp_rate_icu = self.default_parameters["hospitalization_rate_icu"]
            icu_rate = hosp_rate_icu / hosp_rate_general
            flow_out_of_hosp = self.hospitalizations[:-1] * (
                (1 - icu_rate) / los_general + icu_rate / los_icu
            )
            # We are attempting to reconstruct the cumulative hospitalizations.
            self.hospitalizations = np.diff(self.hospitalizations) + flow_out_of_hosp
            self.hospital_dates = self.hospital_dates[1:]
            self.hospital_times = self.hospital_times[1:]

        self.log_likelihood = None

        self.log = structlog.getLogger(Rt_Inference_Target=self.display_name)
        self.log.info(event="Running:")

    def get_timeseries(self, timeseries_type):
        """
        Given a timeseries type, return the dates, times, and hospitalizations.

        Parameters
        ----------
        timeseries_type: TimeseriesType
            Which type of time-series to return.

        Returns
        -------
        dates: list(datetime)
            Dates for each observation
        times: list(int)
            Integer days since the reference date.
        timeseries:
            The requested timeseries.
        """
        timeseries_type = TimeseriesType(timeseries_type)

        if timeseries_type is TimeseriesType.NEW_CASES:
            return self.case_dates, self.times, self.observed_new_cases
        elif timeseries_type is TimeseriesType.RAW_NEW_CASES:
            return self.raw_new_case_dates, self.times_raw_new_cases, self.raw_new_cases
        elif timeseries_type is TimeseriesType.NEW_DEATHS or TimeseriesType.RAW_NEW_DEATHS:
            return self.case_dates, self.times, self.observed_new_deaths
        elif timeseries_type in (
            TimeseriesType.NEW_HOSPITALIZATIONS,
            TimeseriesType.CURRENT_HOSPITALIZATIONS,
        ):
            return self.hospital_dates, self.hospital_times, self.hospitalizations

    def evaluate_head_tail_suppression(self):
        """
        Evaluates how much time slows down (which suppresses Rt) as series approaches latest date
        """
        timeseries = pd.Series(1.0 * np.arange(0, 2 * self.window_size))
        smoothed = timeseries.rolling(
            self.window_size, win_type="gaussian", min_periods=self.kernel_std, center=True
        ).mean(std=self.kernel_std)
        delta = (smoothed - smoothed.shift()).tail(math.ceil(self.window_size / 2))

        return delta[delta < 1.0]

    def apply_gaussian_smoothing(self, timeseries_type, plot=True, smoothed_max_threshold=5):
        """
        Apply a rolling Gaussian window to smooth the data. This signature and
        returns match get_time_series, but will return a subset of the input
        time-series starting at the first non-zero value.

        Parameters
        ----------
        timeseries_type: TimeseriesType
            Which type of time-series to use.
        plot: bool
            If True, plot smoothed and original data.
        smoothed_max_threshold: int
            This parameter allows you to filter out entire series
            (e.g. NEW_DEATHS) when they do not contain high enough
            numeric values. This has been added to account for low-level
            constant smoothed values having a disproportionate effect on
            our final R(t) calculation, when all of their values are below
            this parameter.

        Returns
        -------
        dates: array-like
            Input data over a subset of indices available after windowing.
        times: array-like
            Output integers since the reference date.
        smoothed: array-like
            Gaussian smoothed data.


        """
        timeseries_type = TimeseriesType(timeseries_type)
        dates, times, timeseries = self.get_timeseries(timeseries_type)
        self.log = self.log.bind(timeseries_type=timeseries_type.value)

        # Don't even try if the timeseries is too short (Florida hospitalizations failing with length=6)
        if len(timeseries) < InferRtConstants.MIN_TIMESERIES_LENGTH:
            return [], [], []

        # Hospitalizations have a strange effect in the first few data points across many states.
        # Let's just drop those..
        if timeseries_type in (
            TimeseriesType.CURRENT_HOSPITALIZATIONS,
            TimeseriesType.NEW_HOSPITALIZATIONS,
        ):
            dates, times, timeseries = dates[2:], times[:2], timeseries[2:]

        # Remove Outliers Before Smoothing. Replaces a value if the current is more than 10 std
        # from the 14 day trailing mean and std
        timeseries = replace_outliers(pd.Series(timeseries), log=self.log)

        # Smoothing no longer involves rounding
        smoothed = timeseries.rolling(
            self.window_size, win_type="gaussian", min_periods=self.kernel_std, center=True
        ).mean(std=self.kernel_std)

        # Retain logic for detecting what would be nonzero values if rounded
        nonzeros = [idx for idx, val in enumerate(smoothed.round()) if val != 0]

        if smoothed.empty:
            idx_start = 0
        elif max(smoothed) < smoothed_max_threshold:
            # skip the entire array.
            idx_start = len(smoothed)
        else:
            idx_start = nonzeros[0]

        smoothed = smoothed.iloc[idx_start:]
        original = timeseries.loc[smoothed.index]

        # Only plot counts and smoothed timeseries for cases
        if plot and timeseries_type == TimeseriesType.NEW_CASES and len(smoothed) > 0:
            plt.figure(figsize=(10, 6))
            plt.scatter(
                dates[-len(original) :],
                original,
                alpha=0.3,
                label=timeseries_type.value.replace("_", " ").title() + "Shifted",
            )
            plt.plot(dates[-len(original) :], smoothed)
            plt.grid(True, which="both")
            plt.xticks(rotation=30)
            plt.xlim(min(dates[-len(original) :]), max(dates) + timedelta(days=2))
            # plt.legend()
            output_path = get_run_artifact_path(self.fips, RunArtifact.RT_SMOOTHING_REPORT)
            plt.savefig(output_path, bbox_inches="tight")
            plt.close()

        return dates, times, smoothed

    def highest_density_interval(self, posteriors, ci):
        """
        Given a PMF, generate the confidence bands.

        Parameters
        ----------
        posteriors: pd.DataFrame
            Probability Mass Function to compute intervals for.
        ci: float
            Float confidence interval. Value of 0.95 will compute the upper and
            lower bounds.

        Returns
        -------
        ci_low: np.array
            Low confidence intervals.
        ci_high: np.array
            High confidence intervals.
        """
        posterior_cdfs = posteriors.values.cumsum(axis=0)
        low_idx_list = np.argmin(np.abs(posterior_cdfs - (1 - ci)), axis=0)
        high_idx_list = np.argmin(np.abs(posterior_cdfs - ci), axis=0)
        ci_low = self.r_list[low_idx_list]
        ci_high = self.r_list[high_idx_list]
        return ci_low, ci_high

    def make_process_matrix(self, timeseries_scale=InferRtConstants.SCALE_SIGMA_FROM_COUNT):
        """ Externalizes process of generating the Gaussian process matrix adding the following:
        1) Auto adjusts sigma from its default value for low counts - scales sigma up as
           1/sqrt(count) up to a maximum factor of MAX_SCALING_OF_SIGMA
        2) Ensures the smoothing (of the posterior when creating the prior) is symmetric
           in R so that this process does not move argmax (the peak in probability)
        """
        use_sigma = (
            min(
                InferRtConstants.MAX_SCALING_OF_SIGMA,
                max(1.0, math.sqrt(InferRtConstants.SCALE_SIGMA_FROM_COUNT / timeseries_scale)),
            )
            * InferRtConstants.DEFAULT_PROCESS_SIGMA
        )

        process_matrix = sps.norm(loc=self.r_list, scale=use_sigma).pdf(self.r_list[:, None])

        # process_matrix applies gaussian smoothing to the previous posterior to make the prior.
        # But when the gaussian is wide much of its distribution function can be outside of the
        # range Reff = (0,10). When this happens the smoothing is not symmetric in R space. For
        # R<1, when posteriors[previous_day]).argmax() < 50, this asymmetry can push the argmax of
        # the prior >10 Reff bins (delta R = .2) on each new day. This was a large systematic error.

        # Ensure smoothing window is symmetric in X direction around diagonal
        # to avoid systematic drift towards middle (Reff = 5). This is done by
        # ensuring the following matrix values are 0:
        # 1 0 0 0 0 0 ... 0 0 0 0 0 0
        # * * * 0 0 0 ... 0 0 0 0 0 0
        # ...
        # * * * * * * ... * * * * 0 0
        # * * * * * * ... * * * * * *
        # 0 0 * * * * ... * * * * * *
        # ...
        # 0 0 0 0 0 0 ... 0 0 0 * * *
        # 0 0 0 0 0 0 ... 0 0 0 0 0 1
        sz = len(self.r_list)
        for row in range(0, sz):
            if row < (sz - 1) / 2:
                process_matrix[row, 2 * row + 1 : sz] = 0.0
            elif row > (sz - 1) / 2:
                process_matrix[row, 0 : sz - 2 * (sz - row)] = 0.0

        # (3a) Normalize all rows to sum to 1
        row_sums = process_matrix.sum(axis=1)
        for row in range(0, sz):
            process_matrix[row] = process_matrix[row] / row_sums[row]

        return (use_sigma, process_matrix)

    def get_posteriors(self, timeseries_type, plot=False):
        """
        Generate posteriors for R_t.

        Parameters
        ----------
        ----------
        timeseries_type: TimeseriesType
            New X per day (cases, deaths etc).
        plot: bool
            If True, plot a cool looking est of posteriors.

        Returns
        -------
        dates: array-like
            Input data over a subset of indices available after windowing.
        times: array-like
            Output integers since the reference date.
        posteriors: pd.DataFrame
            Posterior estimates for each timestamp with non-zero data.
        start_idx: int
            Index of first Rt value calculated from input data series
            #TODO figure out why this value sometimes truncates the series
            
        """
        # Propagate self.min_[cases,deaths] into apply_gaussian_smoothing where used to abort
        # processing of timeseries without high enough counts
        smoothed_max_threshold = (
            self.min_cases if TimeseriesType.NEW_CASES == timeseries_type else self.min_deaths
        )
        dates, times, timeseries = self.apply_gaussian_smoothing(
            timeseries_type, smoothed_max_threshold=smoothed_max_threshold
        )

        if len(timeseries) == 0:
            log.info(
                "%s: empty timeseries %s, skipping" % (self.display_name, timeseries_type.value)
            )
            return None, None, None, None
        else:
            log.info(
                "%s: Analyzing posteriors for timeseries %s"
                % (self.display_name, timeseries_type.value)
            )

        # (1) Calculate Lambda (the Poisson likelihood given the data) based on
        # the observed increase from t-1 cases to t cases.
        lam = timeseries[:-1].values * np.exp((self.r_list[:, None] - 1) / self.serial_period)

        # (2) Calculate each day's likelihood over R_t
        # Originally smoothed counts were rounded (as needed for sps.poisson.pmf below) which doesn't
        # work well for low counts and introduces artifacts at rounding transitions. Now calculate for
        # both ceiling and floor values and interpolate between to get smooth behaviour
        ts_floor = timeseries.apply(np.floor).astype(int)
        ts_ceil = timeseries.apply(np.ceil).astype(int)
        ts_frac = timeseries - ts_floor

        likelihoods_floor = pd.DataFrame(
            data=sps.poisson.pmf(ts_floor[1:].values, lam),
            index=self.r_list,
            columns=timeseries.index[1:],
        )
        likelihoods_ceil = pd.DataFrame(
            data=sps.poisson.pmf(ts_ceil[1:].values, lam),
            index=self.r_list,
            columns=timeseries.index[1:],
        )
        # Interpolate between value for ceiling and floor of smoothed counts
        likelihoods = ts_frac * likelihoods_ceil + (1 - ts_frac) * likelihoods_floor

        # (3) Create the (now scaled up for low counts) Gaussian Matrix
        (current_sigma, process_matrix) = self.make_process_matrix(timeseries.median())

        # (3a) Normalize all rows to sum to 1
        process_matrix /= process_matrix.sum(axis=0)

        # (4) Calculate the initial prior. Gamma mean of "a" with mode of "a-1".
        prior0 = sps.gamma(a=2.5).pdf(self.r_list)
        prior0 /= prior0.sum()

        reinit_prior = sps.gamma(a=2).pdf(self.r_list)
        reinit_prior /= reinit_prior.sum()

        # Create a DataFrame that will hold our posteriors for each day
        # Insert our prior as the first posterior.
        posteriors = pd.DataFrame(
            index=self.r_list, columns=timeseries.index, data={timeseries.index[0]: prior0}
        )

        # We said we'd keep track of the sum of the log of the probability
        # of the data for maximum likelihood calculation.
        log_likelihood = 0.0

        # Initialize timeseries scale (used for auto sigma)
        scale = timeseries.head(1).item()

        # Setup monitoring for Reff lagging signal in daily likelihood
        monitor = LagMonitor(debug=False)  # Set debug=True for detailed printout of daily lag

        # (5) Iteratively apply Bayes' rule
        for previous_day, current_day in zip(timeseries.index[:-1], timeseries.index[1:]):

            # Keep track of exponential moving average of scale of counts of timeseries
            scale = 0.9 * scale + 0.1 * timeseries[current_day]

            # Calculate process matrix for each day
            (current_sigma, process_matrix) = self.make_process_matrix(scale)

            # (5a) Calculate the new prior
            current_prior = process_matrix @ posteriors[previous_day]

            # (5b) Calculate the numerator of Bayes' Rule: P(k|R_t)P(R_t)
            numerator = likelihoods[current_day] * current_prior

            # (5c) Calculate the denominator of Bayes' Rule P(k)
            denominator = np.sum(numerator)

            # Execute full Bayes' Rule
            if denominator == 0:
                # Restart the baysian learning for the remaining series.
                # This is necessary since otherwise NaN values
                # will be inferred for all future days, after seeing
                # a single (smoothed) zero value.
                #
                # We understand that restarting the posteriors with the
                # re-initial prior may incur a start-up artifact as the posterior
                # restabilizes, but we believe it's the current best
                # solution for municipalities that have smoothed cases and
                # deaths that dip down to zero, but then start to increase
                # again.

                posteriors[current_day] = reinit_prior
            else:
                posteriors[current_day] = numerator / denominator

            # Monitors if posterior is lagging excessively behind signal in likelihood
            # TODO future can return cumulative lag and use to scale sigma up only when needed
            monitor.evaluate_lag_using_argmaxes(
                current_day,
                current_sigma,
                posteriors[previous_day].argmax(),
                current_prior.argmax(),
                likelihoods[current_day].argmax(),
                numerator.argmax(),
            )

            # Add to the running sum of log likelihoods
            log_likelihood += np.log(denominator)

        self.log_likelihood = log_likelihood

        if plot:
            plt.figure(figsize=(12, 8))
            plt.plot(posteriors, alpha=0.1, color="k")
            plt.grid(alpha=0.4)
            plt.xlabel("$R_t$", fontsize=16)
            plt.title("Posteriors", fontsize=18)
            plt.close()
        start_idx = -len(posteriors.columns)

        return dates[start_idx:], times[start_idx:], posteriors, start_idx

    def get_available_timeseries(self):
        """
        Determine available timeseries for Rt inference calculation 
        with constraints below

        Returns
        -------
        available_timeseries: 
          array of available timeseries saved as TimeseriesType
        """
        available_timeseries = []
        IDX_OF_COUNTS = 2
        cases = self.get_timeseries(TimeseriesType.NEW_CASES.value)[IDX_OF_COUNTS]
        deaths = self.get_timeseries(TimeseriesType.NEW_DEATHS.value)[IDX_OF_COUNTS]
        if self.hospitalization_data_type:
            hosps = self.get_timeseries(TimeseriesType.NEW_HOSPITALIZATIONS.value)[IDX_OF_COUNTS]

        if np.sum(cases) > self.min_cases:
            available_timeseries.append(TimeseriesType.NEW_CASES)
            available_timeseries.append(TimeseriesType.RAW_NEW_CASES)

        if np.sum(deaths) > self.min_deaths:
            available_timeseries.append(TimeseriesType.RAW_NEW_DEATHS)
            available_timeseries.append(TimeseriesType.NEW_DEATHS)

        if (
            self.hospitalization_data_type is HospitalizationDataType.CURRENT_HOSPITALIZATIONS
            and len(hosps > 3)
        ):
            # We have converted this timeseries to new hospitalizations.
            available_timeseries.append(TimeseriesType.NEW_HOSPITALIZATIONS)
        elif (
            self.hospitalization_data_type is HospitalizationDataType.CUMULATIVE_HOSPITALIZATIONS
            and len(hosps > 3)
        ):
            available_timeseries.append(TimeseriesType.NEW_HOSPITALIZATIONS)

        return available_timeseries

    def infer_all(self, plot=True, shift_deaths=0):
        """
        Infer R_t from all available data sources.

        Parameters
        ----------
        plot: bool
            If True, generate a plot of the inference.
        shift_deaths: int
            Shift the death time series by this amount with respect to cases
            (when plotting only, does not shift the returned result).

        Returns
        -------
        inference_results: pd.DataFrame
            Columns containing MAP estimates and confidence intervals.
        """
        df_all = None
        available_timeseries = self.get_available_timeseries()

        for timeseries_type in available_timeseries:
            # Add Raw Data Output to Output Dataframe
            dates_raw, times_raw, timeseries_raw = self.get_timeseries(timeseries_type)
            df_raw = pd.DataFrame()
            df_raw["date"] = dates_raw
            df_raw = df_raw.set_index("date")
            df_raw[f"{timeseries_type.value}"] = timeseries_raw

            df = pd.DataFrame()
            dates, times, posteriors, start_idx = self.get_posteriors(timeseries_type)
            # Note that it is possible for the dates to be missing days
            # This can cause problems when:
            #   1) computing posteriors that assume continuous data (above),
            #   2) when merging data with variable keys
<<<<<<< HEAD
            if posteriors is not None:
                df[f"Rt_MAP__{timeseries_type.value}"] = posteriors.idxmax()
                for ci in self.confidence_intervals:
                    ci_low, ci_high = self.highest_density_interval(posteriors, ci=ci)

                    low_val = 1 - ci
                    high_val = ci
                    df[f"Rt_ci{int(math.floor(100 * low_val))}__{timeseries_type.value}"] = ci_low
                    df[f"Rt_ci{int(math.floor(100 * high_val))}__{timeseries_type.value}"] = ci_high

                df["date"] = dates
                df = df.set_index("date")

                if df_all is None:
                    df_all = df
                else:
                    # To avoid any surprises merging the data, keep only the keys from the case data
                    # which will be the first added to df_all. So merge with how ="left" rather than "outer"
                    df_all = df_all.merge(df, left_index=True, right_index=True, how="left")

                # ------------------------------------------------
                # Compute the indicator lag using the curvature
                # alignment method.
                # ------------------------------------------------
                if (
                    timeseries_type
                    in (TimeseriesType.NEW_DEATHS, TimeseriesType.NEW_HOSPITALIZATIONS)
                    and f"Rt_MAP__{TimeseriesType.NEW_CASES.value}" in df_all.columns
                ):

                    # Go back up to 30 days or the max time series length we have if shorter.
                    last_idx = max(-21, -len(df))
                    series_a = df_all[f"Rt_MAP__{TimeseriesType.NEW_CASES.value}"].iloc[-last_idx:]
                    series_b = df_all[f"Rt_MAP__{timeseries_type.value}"].iloc[-last_idx:]

                    shift_in_days = self.align_time_series(series_a=series_a, series_b=series_b,)
                    shift_in_days = 0  # disable for now

                    df_all[f"lag_days__{timeseries_type.value}"] = shift_in_days
                    logging.debug(
                        "Using timeshift of: %s for timeseries type: %s ",
                        shift_in_days,
                        timeseries_type,
                    )
                    # Shift all the columns.
                    for col in df_all.columns:
                        if timeseries_type.value in col:
                            df_all[col] = df_all[col].shift(shift_in_days)
                            # Extend death and hopitalization rt signals beyond
                            # shift to avoid sudden jumps in composite metric.
                            #
                            # N.B interpolate() behaves differently depending on the location
                            # of the missing values: For any nans appearing in between valid
                            # elements of the series, an interpolated value is filled in.
                            # For values at the end of the series, the last *valid* value is used.
                            logging.debug("Filling in %s missing values", shift_in_days)
                            df_all[col] = df_all[col].interpolate(
                                limit_direction="forward", method="linear"
                            )
=======
            if posteriors is None:
                continue

            df[f"Rt_MAP__{timeseries_type.value}"] = posteriors.idxmax()
            for ci in self.confidence_intervals:
                ci_low, ci_high = self.highest_density_interval(posteriors, ci=ci)

                low_val = 1 - ci
                high_val = ci
                df[f"Rt_ci{int(math.floor(100 * low_val))}__{timeseries_type.value}"] = ci_low
                df[f"Rt_ci{int(math.floor(100 * high_val))}__{timeseries_type.value}"] = ci_high

            df["date"] = dates
            df = df.set_index("date")

            if df_all is None:
                df_all = df
            else:
                # To avoid any surprises merging the data, keep only the keys from the case data
                # which will be the first added to df_all. So merge with how ="left" rather than "outer"
                df_all = df_all.merge(df_raw, left_index=True, right_index=True, how="left")
                df_all = df_all.merge(df, left_index=True, right_index=True, how="left")

            # ------------------------------------------------
            # Compute the indicator lag using the curvature
            # alignment method.
            # ------------------------------------------------
            if (
                timeseries_type in (TimeseriesType.NEW_DEATHS, TimeseriesType.NEW_HOSPITALIZATIONS)
                and f"Rt_MAP__{TimeseriesType.NEW_CASES.value}" in df_all.columns
            ):

                # Go back up to 30 days or the max time series length we have if shorter.
                last_idx = max(-21, -len(df))
                series_a = df_all[f"Rt_MAP__{TimeseriesType.NEW_CASES.value}"].iloc[-last_idx:]
                series_b = df_all[f"Rt_MAP__{timeseries_type.value}"].iloc[-last_idx:]

                shift_in_days = self.align_time_series(series_a=series_a, series_b=series_b,)

                df_all[f"lag_days__{timeseries_type.value}"] = shift_in_days
                logging.debug(
                    "Using timeshift of: %s for timeseries type: %s ",
                    shift_in_days,
                    timeseries_type,
                )
                # Shift all the columns.
                for col in df_all.columns:
                    if timeseries_type.value in col:
                        df_all[col] = df_all[col].shift(shift_in_days)
                        # Extend death and hopitalization rt signals beyond
                        # shift to avoid sudden jumps in composite metric.
                        #
                        # N.B interpolate() behaves differently depending on the location
                        # of the missing values: For any nans appearing in between valid
                        # elements of the series, an interpolated value is filled in.
                        # For values at the end of the series, the last *valid* value is used.
                        logging.debug("Filling in %s missing values", shift_in_days)
                        df_all[col] = df_all[col].interpolate(
                            limit_direction="forward", method="linear"
                        )

        if df_all is None:
            logging.warning("Inference not possible for fips: %s", self.fips)
            return None
>>>>>>> f6e2928f

        if (
            not InferRtConstants.DISABLE_DEATHS
            and "Rt_MAP__new_deaths" in df_all
            and "Rt_MAP__new_cases" in df_all
        ):
            df_all["Rt_MAP_composite"] = np.nanmean(
                df_all[["Rt_MAP__new_cases", "Rt_MAP__new_deaths"]], axis=1
            )
            # Just use the Stdev of cases. A correlated quadrature summed error
            # would be better, but is also more confusing and difficult to fix
            # discontinuities between death and case errors since deaths are
            # only available for a subset. Systematic errors are much larger in
            # any case.
            df_all["Rt_ci95_composite"] = df_all["Rt_ci95__new_cases"]

        elif "Rt_MAP__new_cases" in df_all:
            df_all["Rt_MAP_composite"] = df_all["Rt_MAP__new_cases"]
            df_all["Rt_ci95_composite"] = df_all["Rt_ci95__new_cases"]

        # Correct for tail suppression
        suppression = 1.0 * np.ones(len(df_all))
        if InferRtConstants.CORRECT_TAIL_SUPRESSION > 0.0:
            tail_sup = self.evaluate_head_tail_suppression()
            # Calculate rt suppression by smoothing delay at tail of sequence
            suppression = np.concatenate(
                [1.0 * np.ones(len(df_all) - len(tail_sup)), tail_sup.values]
            )
            # Adjust rt by undoing the supppression
            df_all["Rt_MAP_composite"] = (df_all["Rt_MAP_composite"] - 1.0) / np.power(
                suppression, InferRtConstants.CORRECT_TAIL_SUPRESSION
            ) + 1.0

        # Optionally Smooth just Rt_MAP_composite.
        # Note this doesn't lag in time and preserves integral of Rteff over time
        for i in range(0, InferRtConstants.SMOOTH_RT_MAP_COMPOSITE):
            kernel_width = round(InferRtConstants.RT_SMOOTHING_WINDOW_SIZE / 4)
            smoothed = (
                df_all["Rt_MAP_composite"]
                .rolling(
                    InferRtConstants.RT_SMOOTHING_WINDOW_SIZE,
                    win_type="gaussian",
                    min_periods=kernel_width,
                    center=True,
                )
                .mean(std=kernel_width)
            )

            # Adjust down confidence interval due to count smoothing over kernel_width values but not below .2
            df_all["Rt_MAP_composite"] = smoothed
            df_all["Rt_ci95_composite"] = (
                (df_all["Rt_ci95_composite"] - df_all["Rt_MAP_composite"])
                / math.sqrt(
                    2.0 * kernel_width  # averaging over many points reduces confidence interval
                )
                / np.power(suppression, InferRtConstants.CORRECT_TAIL_SUPRESSION / 2)
            ).apply(lambda v: max(v, InferRtConstants.MIN_CONF_WIDTH)) + df_all["Rt_MAP_composite"]

        if plot:
            plt.figure(figsize=(10, 6))

            # plt.hlines([1.0], *plt.xlim(), alpha=1, color="g")
            # plt.hlines([1.1], *plt.xlim(), alpha=1, color="gold")
            # plt.hlines([1.3], *plt.xlim(), alpha=1, color="r")

            if "Rt_ci5__new_deaths" in df_all:
                if not InferRtConstants.DISABLE_DEATHS:
                    plt.fill_between(
                        df_all.index,
                        df_all["Rt_ci5__new_deaths"],
                        df_all["Rt_ci95__new_deaths"],
                        alpha=0.2,
                        color="firebrick",
                    )
                # Show for reference even if not used
                plt.scatter(
                    df_all.index,
                    df_all["Rt_MAP__new_deaths"].shift(periods=shift_deaths),
                    alpha=1,
                    s=25,
                    color="firebrick",
                    label="New Deaths",
                )

            if "Rt_ci5__new_cases" in df_all:
                if not InferRtConstants.DISABLE_DEATHS:
                    plt.fill_between(
                        df_all.index,
                        df_all["Rt_ci5__new_cases"],
                        df_all["Rt_ci95__new_cases"],
                        alpha=0.2,
                        color="steelblue",
                    )
                plt.scatter(
                    df_all.index,
                    df_all["Rt_MAP__new_cases"],
                    alpha=1,
                    s=25,
                    color="steelblue",
                    label="New Cases",
                    marker="s",
                )

            if "Rt_ci5__new_hospitalizations" in df_all:
                if not InferRtConstants.DISABLE_DEATHS:
                    plt.fill_between(
                        df_all.index,
                        df_all["Rt_ci5__new_hospitalizations"],
                        df_all["Rt_ci95__new_hospitalizations"],
                        alpha=0.4,
                        color="darkseagreen",
                    )
                # Show for reference even if not used
                plt.scatter(
                    df_all.index,
                    df_all["Rt_MAP__new_hospitalizations"],
                    alpha=1,
                    s=25,
                    color="darkseagreen",
                    label="New Hospitalizations",
                    marker="d",
                )

            if "Rt_MAP_composite" in df_all:
                plt.scatter(
                    df_all.index,
                    df_all["Rt_MAP_composite"],
                    alpha=1,
                    s=25,
                    color="black",
                    label="Inferred $R_{t}$ Web",
                    marker="d",
                )

            if "Rt_ci95_composite" in df_all:
                plt.fill_between(
                    df_all.index,
                    df_all["Rt_ci95_composite"],
                    2 * df_all["Rt_MAP_composite"] - df_all["Rt_ci95_composite"],
                    alpha=0.2,
                    color="gray",
                )

            plt.hlines([0.9], *plt.xlim(), alpha=1, color="g")
            plt.hlines([1.1], *plt.xlim(), alpha=1, color="gold")
            plt.hlines([1.4], *plt.xlim(), alpha=1, color="r")

            plt.xticks(rotation=30)
            plt.grid(True)
            plt.xlim(df_all.index.min() - timedelta(days=2), df_all.index.max() + timedelta(days=2))
            plt.ylim(0.0, 3.0)
            plt.ylabel("$R_t$", fontsize=16)
            plt.legend()
            plt.title(self.display_name, fontsize=14)

            output_path = get_run_artifact_path(self.fips, RunArtifact.RT_INFERENCE_REPORT)
            plt.savefig(output_path, bbox_inches="tight")
            plt.close()
        if df_all.empty:
            logging.warning("Inference not possible for fips: %s", self.fips)
        return df_all

    @staticmethod
    def ewma_smoothing(series, tau=5):
        """
        Exponentially weighted moving average of a series.

        Parameters
        ----------
        series: array-like
            Series to convolve.
        tau: float
            Decay factor.

        Returns
        -------
        smoothed: array-like
            Smoothed series.
        """
        exp_window = signal.exponential(2 * tau, 0, tau, False)[::-1]
        exp_window /= exp_window.sum()
        smoothed = signal.convolve(series, exp_window, mode="same")
        return smoothed

    @staticmethod
    def align_time_series(series_a, series_b):
        """
        Identify the optimal time shift between two data series based on
        maximal cross-correlation of their derivatives.

        Parameters
        ----------
        series_a: pd.Series
            Reference series to cross-correlate against.
        series_b: pd.Series
            Reference series to shift and cross-correlate against.

        Returns
        -------
        shift: int
            A shift period applied to series b that aligns to series a
        """
        shifts = range(-21, 5)
        valid_shifts = []
        xcor = []
        np.random.seed(InferRtConstants.RNG_SEED)  # Xcor has some stochastic FFT elements.
        _series_a = np.diff(series_a)

        for i in shifts:
            series_b_shifted = np.diff(series_b.shift(i))
            valid = ~np.isnan(_series_a) & ~np.isnan(series_b_shifted)
            if len(series_b_shifted[valid]) > 0:
                xcor.append(signal.correlate(_series_a[valid], series_b_shifted[valid]).mean())
                valid_shifts.append(i)
        if len(valid_shifts) > 0:
            return valid_shifts[np.argmax(xcor)]
        else:
            return 0

    @classmethod
    def run_for_fips(cls, fips):
        try:
            engine = cls(fips)
            return engine.infer_all()
        except Exception:
            logging.exception("run_for_fips failed")
            return None


def replace_outliers(
    x,
    log,
    local_lookback_window=InferRtConstants.LOCAL_LOOKBACK_WINDOW,
    z_threshold=InferRtConstants.Z_THRESHOLD,
    min_mean_to_consider=InferRtConstants.MIN_MEAN_TO_CONSIDER,
):
    """
    Take a pandas.Series, apply an outlier filter, and return a pandas.Series.

    This outlier detector looks at the z score of the current value compared to the mean and std
    derived from the previous N samples, where N is the local_lookback_window.

    For points where the z score is greater than z_threshold, a check is made to make sure the mean
    of the last N samples is at least min_mean_to_consider. This makes sure we don't filter on the
    initial case where values go from all zeros to a one. If that threshold is met, the value is
    then replaced with the linear interpolation between the two nearest neighbors.


    Parameters
    ----------
    x
        Input pandas.Series with the values to analyze
    log
        Logger instance
    local_lookback_window
        The length of the rolling window to look back and calculate the mean and std to baseline the
        z score. NB: We require the window to be full before returning any result.
    z_threshold
        The minimum z score needed to trigger the replacement
    min_mean_to_consider
        Threshold to skip low n cases, especially the degenerate case where a long list of zeros
        becomes a 1. This requires that the rolling mean of previous values must be greater than
        or equal to min_mean_to_consider to be replaced.
    Returns
    -------
    x
        pandas.Series with any triggered outliers replaced
    """

    # Calculate Z Score
    r = x.rolling(window=local_lookback_window, min_periods=local_lookback_window, center=False)
    m = r.mean().shift(1)
    s = r.std(ddof=0).shift(1)
    z_score = (x - m) / (s + EPSILON)
    possible_changes_idx = np.flatnonzero(z_score > z_threshold)
    changed_idx = []
    changed_value = []
    changed_snippets = []

    for idx in possible_changes_idx:
        if m[idx] > min_mean_to_consider:
            changed_idx.append(idx)
            changed_value.append(int(x[idx]))
            slicer = slice(idx - local_lookback_window, idx + local_lookback_window)
            changed_snippets.append(x[slicer].astype(int).tolist())
            try:
                x[idx] = np.mean([x.iloc[idx - 1], x.iloc[idx + 1]])
            except IndexError:  # Value to replace can be newest and fail on x[idx+1].
                # If so, just use previous.
                x[idx] = x[idx - 1]

    if len(changed_idx) > 0:
        log.info(
            event="Replacing Outliers:",
            outlier_values=changed_value,
            z_score=z_score[changed_idx].astype(int).tolist(),
            where=changed_idx,
            snippets=changed_snippets,
        )

    return x


def run_state(state, states_only=False):
    """
    Run the R_t inference for each county in a state.

    Parameters
    ----------
    state: str
        State to run against.
    states_only: bool
        If True only run the state level.
    """
    state_obj = us.states.lookup(state)
    df = RtInferenceEngine.run_for_fips(state_obj.fips)
    output_path = get_run_artifact_path(state_obj.fips, RunArtifact.RT_INFERENCE_RESULT)
    if df is None or df.empty:
        logging.error("Empty dataframe encountered! No RtInference results available for %s", state)
    else:
        df.to_json(output_path)

    # Run the counties.
    if not states_only:
        all_fips = get_all_fips_codes_for_a_state(state)

        # Something in here doesn't like multiprocessing...
        rt_inferences = all_fips.map(lambda x: RtInferenceEngine.run_for_fips(x)).tolist()

        for fips, rt_inference in zip(all_fips, rt_inferences):
            county_output_file = get_run_artifact_path(fips, RunArtifact.RT_INFERENCE_RESULT)
            if rt_inference is not None:
                rt_inference.to_json(county_output_file)


def run_county(fips):
    """
    Run the R_t inference for each county in a state.

    Parameters
    ----------
    fips: str
        County fips to run against
    """
    if not fips:
        return None

    df = RtInferenceEngine.run_for_fips(fips)
    county_output_file = get_run_artifact_path(fips, RunArtifact.RT_INFERENCE_RESULT)
    if df is not None and not df.empty:
        df.to_json(county_output_file)<|MERGE_RESOLUTION|>--- conflicted
+++ resolved
@@ -700,67 +700,6 @@
             # This can cause problems when:
             #   1) computing posteriors that assume continuous data (above),
             #   2) when merging data with variable keys
-<<<<<<< HEAD
-            if posteriors is not None:
-                df[f"Rt_MAP__{timeseries_type.value}"] = posteriors.idxmax()
-                for ci in self.confidence_intervals:
-                    ci_low, ci_high = self.highest_density_interval(posteriors, ci=ci)
-
-                    low_val = 1 - ci
-                    high_val = ci
-                    df[f"Rt_ci{int(math.floor(100 * low_val))}__{timeseries_type.value}"] = ci_low
-                    df[f"Rt_ci{int(math.floor(100 * high_val))}__{timeseries_type.value}"] = ci_high
-
-                df["date"] = dates
-                df = df.set_index("date")
-
-                if df_all is None:
-                    df_all = df
-                else:
-                    # To avoid any surprises merging the data, keep only the keys from the case data
-                    # which will be the first added to df_all. So merge with how ="left" rather than "outer"
-                    df_all = df_all.merge(df, left_index=True, right_index=True, how="left")
-
-                # ------------------------------------------------
-                # Compute the indicator lag using the curvature
-                # alignment method.
-                # ------------------------------------------------
-                if (
-                    timeseries_type
-                    in (TimeseriesType.NEW_DEATHS, TimeseriesType.NEW_HOSPITALIZATIONS)
-                    and f"Rt_MAP__{TimeseriesType.NEW_CASES.value}" in df_all.columns
-                ):
-
-                    # Go back up to 30 days or the max time series length we have if shorter.
-                    last_idx = max(-21, -len(df))
-                    series_a = df_all[f"Rt_MAP__{TimeseriesType.NEW_CASES.value}"].iloc[-last_idx:]
-                    series_b = df_all[f"Rt_MAP__{timeseries_type.value}"].iloc[-last_idx:]
-
-                    shift_in_days = self.align_time_series(series_a=series_a, series_b=series_b,)
-                    shift_in_days = 0  # disable for now
-
-                    df_all[f"lag_days__{timeseries_type.value}"] = shift_in_days
-                    logging.debug(
-                        "Using timeshift of: %s for timeseries type: %s ",
-                        shift_in_days,
-                        timeseries_type,
-                    )
-                    # Shift all the columns.
-                    for col in df_all.columns:
-                        if timeseries_type.value in col:
-                            df_all[col] = df_all[col].shift(shift_in_days)
-                            # Extend death and hopitalization rt signals beyond
-                            # shift to avoid sudden jumps in composite metric.
-                            #
-                            # N.B interpolate() behaves differently depending on the location
-                            # of the missing values: For any nans appearing in between valid
-                            # elements of the series, an interpolated value is filled in.
-                            # For values at the end of the series, the last *valid* value is used.
-                            logging.debug("Filling in %s missing values", shift_in_days)
-                            df_all[col] = df_all[col].interpolate(
-                                limit_direction="forward", method="linear"
-                            )
-=======
             if posteriors is None:
                 continue
 
@@ -825,7 +764,6 @@
         if df_all is None:
             logging.warning("Inference not possible for fips: %s", self.fips)
             return None
->>>>>>> f6e2928f
 
         if (
             not InferRtConstants.DISABLE_DEATHS
