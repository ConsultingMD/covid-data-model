--- conflicted
+++ resolved
@@ -108,13 +108,6 @@
     """
     log = rt_log.bind(region=regional_input.display_name)
     # TODO: Outlier Removal Before Test Correction
-<<<<<<< HEAD
-    (times, observed_new_cases, observed_new_deaths,) = load_data.calculate_new_case_data_by_region(
-        regional_input.get_timeseries(),
-        t0=InferRtConstants.REF_DATE,
-        include_testing_correction=include_testing_correction,
-    )
-=======
     try:
         (
             times,
@@ -132,7 +125,6 @@
             region=regional_input.display_name,
         )
         return pd.DataFrame()
->>>>>>> 3434370b
 
     date = [InferRtConstants.REF_DATE + timedelta(days=int(t)) for t in times]
 
@@ -176,7 +168,6 @@
         ).mean(std=InferRtConstants.COUNT_SMOOTHING_KERNEL_STD)
         # TODO: Only start once non-zero to maintain backwards compatibility?
 
-<<<<<<< HEAD
         df[column] = smoothed
 
         # if column == CommonFields.CASES:
@@ -203,48 +194,6 @@
 
     if not include_deaths:
         df = df.drop(columns=CommonFields.DEATHS, inplace=False)
-=======
-        # Check if the Post Smoothed Meets the Requirements
-        requirements.append(smoothed.max() > MIN_INCIDENT_COUNTS[column])
-
-        # Check include_deaths Flag
-        if column == "deaths" and not include_deaths:
-            requirements.append(False)
-        else:
-            requirements.append(True)
-
-        if all(requirements):
-            if column == "cases":
-                fig = plt.figure(figsize=(10, 6))
-                ax = fig.add_subplot(111)  # plt.axes
-                ax.set_yscale("log")
-                chart_min = max(0.1, smoothed.min())
-                ax.set_ylim((chart_min, df[column].max()))
-                plt.scatter(
-                    dates[-len(df[column]) :],
-                    df[column],
-                    alpha=0.3,
-                    label=f"Smoothing of: {column}",
-                )
-                plt.plot(dates[-len(df[column]) :], smoothed)
-                plt.grid(True, which="both")
-                plt.xticks(rotation=30)
-                plt.xlim(min(dates[-len(df[column]) :]), max(dates) + timedelta(days=2))
-
-                if not figure_collector:
-                    plot_path = pyseir.utils.get_run_artifact_path(
-                        region, RunArtifact.RT_SMOOTHING_REPORT
-                    )
-                    plt.savefig(plot_path, bbox_inches="tight")
-                    plt.close(fig)
-                else:
-                    figure_collector["1_smoothed_cases"] = fig
-
-            df[column] = smoothed
-        else:
-            df = df.drop(columns=column, inplace=False)
-            log.info("Dropping:", columns=column, requirements=requirements)
->>>>>>> 3434370b
 
     return df
 
@@ -759,7 +708,6 @@
                 / np.power(suppression, self.tail_suppression_correction / 2)
             ).apply(lambda v: max(v, self.min_conf_width)) + df_all["Rt_MAP_composite"]
 
-<<<<<<< HEAD
         # if plot:
         #     fig = plotting.plot_rt(
         #         df=df_all,
@@ -774,22 +722,6 @@
         #         fig.savefig(output_path, bbox_inches="tight")
         #     else:
         #         self.figure_collector["3_Rt_inference"] = fig
-=======
-        if plot:
-            fig = plotting.plot_rt(
-                df=df_all,
-                include_deaths=self.include_deaths,
-                shift_deaths=shift_deaths,
-                display_name=self.display_name,
-            )
-            if self.figure_collector is None:
-                output_path = pyseir.utils.get_run_artifact_path(
-                    self.regional_input.region, RunArtifact.RT_INFERENCE_REPORT
-                )
-                fig.savefig(output_path, bbox_inches="tight")
-            else:
-                self.figure_collector["3_Rt_inference"] = fig
->>>>>>> 3434370b
         if df_all.empty:
             self.log.warning("Inference not possible")
         else:
